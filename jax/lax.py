--- conflicted
+++ resolved
@@ -894,24 +894,6 @@
 
 def cond(pred, true_operand, true_fun, false_operand, false_fun):
   def trace_jaxpr(fun, operand):
-<<<<<<< HEAD
-    op_flat, in_tree = pytree_to_jaxtupletree(operand)
-    fun_flat, out_tree = pytree_fun_to_jaxtupletree_fun(lu.wrap_init(fun), (in_tree,))
-    jaxpr, pvout, consts = pe.trace_to_jaxpr(fun_flat, (_abstractify(op_flat),))
-    abs_out, _ = pvout
-    return op_flat, jaxpr, consts, abs_out, out_tree
-
-  true_op, true_jaxpr, true_consts, true_aval, true_tree = trace_jaxpr(true_fun, true_operand)
-  false_op, false_jaxpr, false_consts, false_aval, false_tree = trace_jaxpr(false_fun, false_operand)
-
-  if true_tree() != false_tree():
-    raise TypeError("true_fun and false_fun must have identical structure")
-
-  params = _OpaqueParam((true_aval, false_aval, true_jaxpr, false_jaxpr))
-  out = cond_p.bind(pred, true_op, core.pack(true_consts), false_op,
-                    core.pack(false_consts), opaque_params=params)
-  return build_tree(true_tree(), out)
-=======
     op_flat, in_tree = pytree_to_flatjaxtuple(operand)
     fun_flat, out_tree = pytree_fun_to_flatjaxtuple_fun(lu.wrap_init(fun), (in_tree,))
     jaxpr, pvout, consts = pe.trace_to_jaxpr(fun_flat, (_abstractify(op_flat),))
@@ -977,8 +959,6 @@
     new_jaxpr.eqns = (list(jaxpr.eqns[:-1]) +
                       [_pack_eqn(new_invars, jaxpr.outvar)])
     return new_jaxpr, new_consts
-
->>>>>>> 902c149c
 
 
 def tie_in(x, y):
@@ -3610,24 +3590,6 @@
 
 
 def _cond_abstract_eval(pred, true_op, true_consts, false_op, false_consts,
-<<<<<<< HEAD
-                        opaque_params):
-  if not isinstance(pred, ShapedArray) or pred.shape or pred.dtype != onp.bool_:
-    msg = "cond pred must be a scalar boolean type, got {}."
-    raise TypeError(msg.format(pred))
-  true_aval, false_aval, _, _ = opaque_params.val
-  true_aval, false_aval = map(maybe_tracer_tuple_to_abstract_tuple,
-                              (true_aval, false_aval))
-  if isinstance(pred, ConcreteArray):
-    return true_aval if pred else false_aval
-  else:
-    return core.lattice_join(true_aval, false_aval)
-
-def _cond_translation_rule(c, pred, true_op, true_consts, false_op,
-                           false_consts, opaque_params):
-  _, _, true_jaxpr, false_jaxpr = opaque_params.val
-
-=======
                         aval_out, true_jaxpr, false_jaxpr):
   if not isinstance(pred, ShapedArray) or pred.shape or pred.dtype != onp.bool_:
     msg = "cond pred must be a scalar boolean type, got {}."
@@ -3639,7 +3601,6 @@
 
 def _cond_translation_rule(c, pred, true_op, true_consts, false_op,
                            false_consts, aval_out, true_jaxpr, false_jaxpr):
->>>>>>> 902c149c
   def make_computation(jaxpr, operand):
     assert len(jaxpr.invars) == 1
     arg_var = pe.Var(0, "arg")
